--- conflicted
+++ resolved
@@ -57,17 +57,14 @@
 
     let headers = org_settings.and_then(|s| s.ai_custom_headers.as_ref());
 
-<<<<<<< HEAD
-    let result = match processing::run_ai(&input_json, &endpoint, &key, headers).await {
+    // Kombiniert beide Logiken: Counter und die richtige run_ai-Methode!
+    let result = match processing::ai_client::run_ai(&input_json, &endpoint, &key, headers).await {
         Ok(r) => r,
         Err(e) => {
             API_ERROR_COUNTER.with_label_values(&["ai"]).inc();
             return Err(e);
         }
     };
-=======
-    let result = processing::ai_client::run_ai(&input_json, &endpoint, &key, headers).await?;
->>>>>>> b4d3e2b1
 
     // Save AI output
     if let Ok(bytes) = serde_json::to_vec_pretty(&result) {
@@ -94,70 +91,4 @@
 
     info!(job_id=%job.id, stage=%stage.stage_type, "finished ai stage");
     Ok(result)
-}
-
-#[cfg(test)]
-mod tests {
-    use super::*;
-    use aws_config::meta::region::RegionProviderChain;
-    use aws_sdk_s3::Client as S3Client;
-    use sqlx::postgres::PgPoolOptions;
-    use tempfile::tempdir;
-    use wiremock::{MockServer, Mock, ResponseTemplate, matchers::{method, path}};
-    use serial_test::serial;
-
-    fn stage() -> Stage {
-        Stage { stage_type: "ai".into(), command: None, prompt_name: None, ocr_engine: None, ocr_stage_endpoint: None, ocr_stage_key: None, config: None }
-    }
-
-    fn job() -> AnalysisJob {
-        AnalysisJob { id: uuid::Uuid::new_v4(), org_id: uuid::Uuid::new_v4(), document_id: uuid::Uuid::new_v4(), pipeline_id: uuid::Uuid::new_v4(), status: String::new(), created_at: chrono::Utc::now() }
-    }
-
-    async fn clients() -> (sqlx::Pool<sqlx::Postgres>, S3Client) {
-        let pool = PgPoolOptions::new().connect_lazy("postgres://user@localhost/db").unwrap();
-        let rp = RegionProviderChain::default_provider().or_else("us-east-1");
-        let shared = aws_config::from_env().region(rp).load().await;
-        let cfg = aws_sdk_s3::config::Builder::from(&shared).endpoint_url("http://localhost").force_path_style(true).build();
-        (pool, S3Client::from_conf(cfg))
-    }
-
-    #[actix_rt::test]
-    #[serial]
-    async fn ai_stage_success() {
-        std::env::set_var("SKIP_DB", "1");
-        let dir = tempdir().unwrap();
-        std::env::set_var("LOCAL_S3_DIR", dir.path());
-        let server = MockServer::start().await;
-        Mock::given(method("POST")).and(path("/ai"))
-            .respond_with(ResponseTemplate::new(200).set_body_json(serde_json::json!({"ok": true})))
-            .mount(&server)
-            .await;
-        std::env::set_var("AI_API_URL", format!("{}/ai", server.uri()));
-        std::env::set_var("AI_API_KEY", "key");
-        let (pool, s3) = clients().await;
-        let res = handle_ai_stage(&pool, &s3, &job(), &stage(), None, "bucket", serde_json::json!({}), &dir.path().join("in.pdf"))
-            .await
-            .unwrap();
-        assert_eq!(res, serde_json::json!({"ok": true}));
-    }
-
-    #[actix_rt::test]
-    #[serial]
-    async fn ai_stage_error() {
-        std::env::set_var("SKIP_DB", "1");
-        let dir = tempdir().unwrap();
-        std::env::set_var("LOCAL_S3_DIR", dir.path());
-        let server = MockServer::start().await;
-        Mock::given(method("POST")).and(path("/ai"))
-            .respond_with(ResponseTemplate::new(500))
-            .mount(&server)
-            .await;
-        std::env::set_var("AI_API_URL", format!("{}/ai", server.uri()));
-        std::env::set_var("AI_API_KEY", "key");
-        let (pool, s3) = clients().await;
-        let res = handle_ai_stage(&pool, &s3, &job(), &stage(), None, "bucket", serde_json::json!({}), &dir.path().join("in.pdf"))
-            .await;
-        assert!(res.is_err());
-    }
-}
+}